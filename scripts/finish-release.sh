--- conflicted
+++ resolved
@@ -12,14 +12,9 @@
 
 BUILDINFO_ROOT="buildinfo/${RELEASE_BRANCH}"
 CLOC_BUILDINFO="${BUILDINFO_ROOT}/cloc"
-<<<<<<< HEAD
-COVERAGE_BUILDINFO="${BUILDINFO_ROOT}/coverage"
-TEST_BUILDINFO="${BUILDINFO_ROOT}/test"
-=======
 # TODO(horia141): reinstate!
 # COVERAGE_BUILDINFO="${BUILDINFO_ROOT}/coverage"
 # TEST_BUILDINFO="${BUILDINFO_ROOT}/test"
->>>>>>> cf51079d
 
 if ! [[ -f "${CLOC_BUILDINFO}" ]]
 then
@@ -27,19 +22,6 @@
     exit 1
 fi
 
-<<<<<<< HEAD
-if ! [[ -d "${COVERAGE_BUILDINFO}" ]]
-then
-    echo "No coverage information! Please run make itest to fix."
-    exit 1
-fi
-
-if ! [[ -d "${TEST_BUILDINFO}" ]]
-then
-    echo "No test information! Please run make itest to fix."
-    exit 1
-fi
-=======
 # if ! [[ -d "${COVERAGE_BUILDINFO}" ]]
 # then
 #     echo "No coverage information! Please run make itest to fix."
@@ -51,7 +33,6 @@
 #     echo "No test information! Please run make itest to fix."
 #     exit 1
 # fi
->>>>>>> cf51079d
 
 RELEASE_VERSION=${RELEASE_BRANCH/release\/}
 
