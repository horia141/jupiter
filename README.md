# The Thrive Goal Management System ![Develop](https://github.com/horia141/jupiter/workflows/Develop/badge.svg) ![Release](https://github.com/horia141/jupiter/workflows/Release/badge.svg) [![Code style: black](https://img.shields.io/badge/code%20style-black-000000.svg)](https://github.com/psf/black)

Thrive is a tool for _life planning_. It provides goals management, task tracking,
habit building, chores management, lists, metrics, a personal relationship manager, and
much more all in a unified package.

I built it to [solve an issue I had](http://www.paulgraham.com/organic.html) - making sure everything
I wanted to get done actually got done, while juggling the standard complexities of life - family, kids, career, etc.

The current version is both a [webapp](https://get-thriving.com) and a CLI application.
<<<<<<< HEAD

Here's a picture from the "inbox" view:

![Inbox](src/docs/assets/index-inbox.png)
=======


Here's a picture from the "inbox" view:

![Inbox Tasks](assets/showcase-inbox-tasks.png)

And the calendar view:
>>>>>>> 587616ff

![Calendars](assets/showcase-calendar.png)

<<<<<<< HEAD
![Inbox Mobile](src/docs/assets/index-inbox-mobile.png)
=======
And a metric feature:
>>>>>>> 587616ff

![Metrics](assets/showcase-metrics.png)

<<<<<<< HEAD
![Big Plans Timeline](src/docs/assets/index-big-plans-timeline.png)

Follow the [tutorial](src/docs/tutorial.md) or go on to read the full 
[docs](https://docs.get-thriving.com/) to get a feeling for what the application can fully do!
=======
And finally, a timeplan feature:

![Time Plans](assets/showcase-timeplan.png)
>>>>>>> 587616ff
<|MERGE_RESOLUTION|>--- conflicted
+++ resolved
@@ -8,12 +8,6 @@
 I wanted to get done actually got done, while juggling the standard complexities of life - family, kids, career, etc.
 
 The current version is both a [webapp](https://get-thriving.com) and a CLI application.
-<<<<<<< HEAD
-
-Here's a picture from the "inbox" view:
-
-![Inbox](src/docs/assets/index-inbox.png)
-=======
 
 
 Here's a picture from the "inbox" view:
@@ -21,25 +15,13 @@
 ![Inbox Tasks](assets/showcase-inbox-tasks.png)
 
 And the calendar view:
->>>>>>> 587616ff
 
 ![Calendars](assets/showcase-calendar.png)
 
-<<<<<<< HEAD
-![Inbox Mobile](src/docs/assets/index-inbox-mobile.png)
-=======
 And a metric feature:
->>>>>>> 587616ff
 
 ![Metrics](assets/showcase-metrics.png)
 
-<<<<<<< HEAD
-![Big Plans Timeline](src/docs/assets/index-big-plans-timeline.png)
-
-Follow the [tutorial](src/docs/tutorial.md) or go on to read the full 
-[docs](https://docs.get-thriving.com/) to get a feeling for what the application can fully do!
-=======
 And finally, a timeplan feature:
 
-![Time Plans](assets/showcase-timeplan.png)
->>>>>>> 587616ff
+![Time Plans](assets/showcase-timeplan.png)