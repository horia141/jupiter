{
  "private": true,
  "sideEffects": false,
<<<<<<< HEAD
  "name": "Thrive",
  "version": "1.1.0",
=======
  "name": "@jupiter/desktop",
  "version": "0.1.0",
>>>>>>> 39766852
  "description": "The Thrive desktop application",
  "main": "main.js",
  "readme": "README.md",
  "author": "Horia Coman <horia141@gmail.com>",
  "homepage": "https://get-thriving.com",
  "repository": "https://github.com/horia141/jupiter",
  "documentation": "https://docs.get-thriving.com",
  "license": "MIT",
  "devDependencies": {
    "@electron-forge/cli": "^7.6.0",
    "@electron-forge/maker-dmg": "^7.6.0",
    "@electron-forge/maker-pkg": "^7.6.0",
    "@electron-forge/maker-squirrel": "^7.6.0",
    "@electron-forge/maker-zip": "^7.6.0",
    "@electron-forge/plugin-auto-unpack-natives": "^7.6.0",
    "@electron-forge/plugin-fuses": "^7.6.0",
    "@electron/fuses": "^1.8.0",
    "electron": "^33.2.1",
    "@electron/osx-sign": "1.3.0"
  },
  "dependencies": {
    "dotenv": "^16.4.7",
    "electron-squirrel-startup": "^1.0.1"
  },
  "overrides": {
    "@electron/osx-sign": "1.3.0"
  }
}<|MERGE_RESOLUTION|>--- conflicted
+++ resolved
@@ -1,13 +1,8 @@
 {
   "private": true,
   "sideEffects": false,
-<<<<<<< HEAD
-  "name": "Thrive",
-  "version": "1.1.0",
-=======
   "name": "@jupiter/desktop",
   "version": "0.1.0",
->>>>>>> 39766852
   "description": "The Thrive desktop application",
   "main": "main.js",
   "readme": "README.md",
