--- conflicted
+++ resolved
@@ -64,17 +64,11 @@
           - 'Recover Your Account': 'how-tos/recover-your-account.md'
     - Roadmap: 'roadmap.md'
     - Releases:
-<<<<<<< HEAD
-          - 'Version 1.1.4': 'releases/version-1.1.4.md'
-          - 'Version 1.1.3': 'releases/version-1.1.3.md'
-          - Older:
-=======
           - 'Version 1.3.0': 'releases/version-1.3.0.md'
           - Older:
                 - 'Version 1.2.0': 'releases/version-1.2.0.md'
                 - 'Version 1.1.4': 'releases/version-1.1.4.md'
                 - 'Version 1.1.3': 'releases/version-1.1.3.md'
->>>>>>> 03cecc0b
                 - 'Version 1.1.2': 'releases/version-1.1.2.md'
                 - 'Version 1.1.1': 'releases/version-1.1.1.md'
                 - 'Version 1.1.0': 'releases/version-1.1.0.md'
